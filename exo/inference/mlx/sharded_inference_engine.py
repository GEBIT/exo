import numpy as np
import mlx.core as mx
import mlx.nn as nn
from mlx_lm.sample_utils import top_p_sampling
import mlx.optimizers as optim
from ..inference_engine import InferenceEngine
from .sharded_utils import load_shard, get_image_from_str
from .losses import loss_fns 
from ..shard import Shard
from typing import Dict, Optional, Tuple
from exo.download.shard_download import ShardDownloader
import asyncio
from concurrent.futures import ThreadPoolExecutor
from functools import partial
from collections import OrderedDict
from mlx_lm.models.cache import make_prompt_cache

def sample_logits(
  logits: mx.array,
  temp: float = 0.0,
  top_p: float = 1.0,
  logit_bias: Optional[Dict[int, float]] = None
) -> Tuple[mx.array, float]:
  if logit_bias:
    indices = mx.array(list(logit_bias.keys()))
    values = mx.array(list(logit_bias.values()))
    logits[:, indices] += values

  if temp == 0:
    token = mx.argmax(logits, axis=-1)
  else:
    if top_p > 0 and top_p < 1.0:
      token = top_p_sampling(logits, top_p, temp)
    else:
      token = mx.random.categorical(logits*(1/temp))

  return token

class MLXDynamicShardInferenceEngine(InferenceEngine):
  def __init__(self, shard_downloader: ShardDownloader):
    self.shard = None
    self.shard_downloader = shard_downloader
    self.executor = ThreadPoolExecutor(max_workers=1)
    self.caches = OrderedDict()

  async def poll_state(self, request_id: str, max_caches=2):
    if request_id in self.caches:
      self.caches.move_to_end(request_id)
    else:
      newcache = await asyncio.get_running_loop().run_in_executor(self.executor, make_prompt_cache, self.model)
      if len(self.caches) > max_caches:
        self.caches.popitem(last=False)
      self.caches[request_id] = newcache
    return {"cache": self.caches[request_id]}

  async def sample(self, x, temp: float = 0.0, top_p: float = 1.0) -> np.ndarray:
    y = mx.array(x)
    logits = y[:, -1, :]
    out = np.array(sample_logits(logits, temp=temp, top_p=top_p), dtype=int)
    return out

  async def encode(self, shard: Shard, prompt: str) -> np.ndarray:
    await self.ensure_shard(shard)
    tokens = await asyncio.get_running_loop().run_in_executor(self.executor, self.tokenizer.encode, prompt)
    return np.array(tokens)

  async def decode(self, shard: Shard, tokens) -> str:
    await self.ensure_shard(shard)
    tokens = await asyncio.get_running_loop().run_in_executor(self.executor, self.tokenizer.decode, tokens)
    return tokens

  async def save_checkpoint(self, shard: Shard, path: str):
    await self.ensure_shard(shard)
    await asyncio.get_running_loop().run_in_executor(self.executor, self.model.save_weights, path)

  async def load_checkpoint(self, shard: Shard, path: str):
    await self.ensure_shard(shard)
    await asyncio.get_running_loop().run_in_executor(self.executor, self.model.load_weights, path)
    
  async def infer_tensor(self, request_id: str, shard: Shard, input_data: np.ndarray, inference_state: Optional[dict] = None) -> np.ndarray:
    await self.ensure_shard(shard)
<<<<<<< HEAD
    output_data, inference_state = await asyncio.get_running_loop().run_in_executor(self.executor, self.model, mx.array(input_data), request_id, inference_state)
    output_data = np.array(output_data)
    return output_data, inference_state
=======
    loop = asyncio.get_running_loop()
    state = await self.poll_state(request_id)
    x = mx.array(input_data)
    output_data: np.ndarray = np.array(await loop.run_in_executor(self.executor, lambda: self.model(x, **state)))
    return output_data
>>>>>>> a174c780

  async def evaluate(self, request_id: str, shard: Shard, inputs, targets, lengths, loss: str = "length_masked_ce"):
    await self.ensure_shard(shard)
    await self.save_session('loss', loss_fns[loss])
    loop = asyncio.get_running_loop()
    #print(f"evaluate in <- {inputs}")
    x = mx.array(inputs)
    y = mx.array(targets)
    l = mx.array(lengths)
    score = await loop.run_in_executor(self.executor, self.session['loss'], self.model, x, y, l)
    #print(f"evaluate out -> {score}")
    return score

  async def ensure_train(self, shard: Shard, loss: str, opt=optim.SGD, lr=1e-5, trainable_layers=['input_layernorm', 'gate_proj']):
    await self.ensure_shard(shard)
    if 'train_layers' not in self.session or self.session['train_layers'] != trainable_layers:
      await self.save_session('train_layers', trainable_layers)
      self.model.freeze()
      self.model.apply_to_modules(lambda k, v: v.unfreeze() if any(lambda: k.endswith(i) for i in trainable_layers) else None)
    if 'lossname' not in self.session or 'LVaG' not in self.session or self.session['lossname'] != loss:
      await self.save_session('lossname', loss)
      await self.save_session('LVaG', nn.value_and_grad(self.model, loss_fns[loss]))
    if 'opt' not in self.session:
      await self.save_session('opt', opt(lr))
    return True

  async def train(self, request_id: str, shard: Shard, inputs, targets, lengths, loss: str = "length_masked_ce", opt=optim.SGD, lr=1e-5):
    loop = asyncio.get_running_loop()
    nothin = await self.ensure_train(shard, loss, opt, lr)
    def train_step(inp, tar, lng):
      lval, grad = self.session['LVaG'](self.model, inp, tar, lng)
      gradlayers = grad['model']['layers']
      self.session['opt'].update(self.model, grad)
      mx.eval(self.model.parameters(), self.session['opt'].state, lval)
      return lval, gradlayers

    x = mx.array(inputs)
    y = mx.array(targets)
    l = mx.array(lengths)

    score, gradients = await loop.run_in_executor(self.executor, train_step, x, y, l)
    #print(f"{score=}")
      
    layers = [{k: v["weight"] for k,v in l.items() if 'weight' in v} for l in gradients if l]
    #print(layers[0])

    return score, np.array(layers[0]['input_layernorm'])

  async def ensure_shard(self, shard: Shard):
    if self.shard == shard:
      return

    model_path = await self.shard_downloader.ensure_shard(shard, self.__class__.__name__)

    if self.shard != shard:

      def load_shard_wrapper():
        return asyncio.run(load_shard(model_path, shard))

      model_shard, self.tokenizer = await asyncio.get_running_loop().run_in_executor(self.executor, load_shard_wrapper)
      self.shard = shard
      self.model = model_shard 
      self.caches = OrderedDict()
      self.session = {}
<|MERGE_RESOLUTION|>--- conflicted
+++ resolved
@@ -79,17 +79,12 @@
     
   async def infer_tensor(self, request_id: str, shard: Shard, input_data: np.ndarray, inference_state: Optional[dict] = None) -> np.ndarray:
     await self.ensure_shard(shard)
-<<<<<<< HEAD
-    output_data, inference_state = await asyncio.get_running_loop().run_in_executor(self.executor, self.model, mx.array(input_data), request_id, inference_state)
+    loop = asyncio.get_running_loop()
+    state = await self.poll_state(request_id) if self.model.model_type != 'StableDiffusionPipeline' else {}
+    x = mx.array(input_data)
+    output_data,inference_state = await loop.run_in_executor(self.executor, lambda: self.model(x, **state, **inference_state))
     output_data = np.array(output_data)
     return output_data, inference_state
-=======
-    loop = asyncio.get_running_loop()
-    state = await self.poll_state(request_id)
-    x = mx.array(input_data)
-    output_data: np.ndarray = np.array(await loop.run_in_executor(self.executor, lambda: self.model(x, **state)))
-    return output_data
->>>>>>> a174c780
 
   async def evaluate(self, request_id: str, shard: Shard, inputs, targets, lengths, loss: str = "length_masked_ce"):
     await self.ensure_shard(shard)
